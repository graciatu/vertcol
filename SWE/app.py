--- conflicted
+++ resolved
@@ -1,1141 +1,532 @@
-import os
-import uuid
-import random
-import numpy as np
-import pandas as pd
-from flask import Flask, render_template, redirect, request, url_for
-from sklearn.ensemble import RandomForestRegressor
-from sklearn.model_selection import KFold
-from sklearn.metrics import r2_score, mean_squared_error
-import statsmodels.api as sm
-import matplotlib
-matplotlib.use("Agg")  # Headless rendering on server
-import matplotlib.pyplot as plt
-
-# ==============================================================
-# Configuration
-
-import os
-import uuid
-import random
-import numpy as np
-import pandas as pd
-from flask import Flask, render_template, redirect, request, url_for
-from sklearn.ensemble import RandomForestRegressor
-from sklearn.model_selection import KFold
-from sklearn.metrics import r2_score, mean_squared_error
-import statsmodels.api as sm
-import matplotlib
-matplotlib.use("Agg")  # Headless rendering on server
-import matplotlib.pyplot as plt
-
-# ==============================================================
-# Configuration
-# ==============================================================
-BENCHMARK_TRIALS = 100   # Reduced from 1000 for speed
-BENCHMARK_TREES = 50     # Reduced from 200 for speed
-
-
-# ==============================================================
-# Flask & data paths
-# ==============================================================
-app = Flask(__name__, template_folder="templates", static_folder="static")
-
-# Ensure plots dir exists
-PLOTS_DIR = os.path.join(app.static_folder, "plots")
-os.makedirs(PLOTS_DIR, exist_ok=True)
-
-# Reference data path (override with env var VERTS_PATH)
-VERTS_PATH = os.getenv("VERTS_PATH", "verts.xlsx")
-
-# Vertebrae canonical order (23)
-VERTE_NAMES = [
-    "C2","C3","C4","C5","C6","C7",
-    "T1","T2","T3","T4","T5","T6","T7","T8","T9","T10","T11","T12",
-    "L1","L2","L3","L4","L5"
-]
-
-# ==============================================================
-# Load and normalize reference data (mirrors R pipeline semantics)
-# ==============================================================
-if not os.path.exists(VERTS_PATH):
-    raise FileNotFoundError(f"Reference file not found: {VERTS_PATH}")
-
-verts = pd.read_excel(VERTS_PATH)
-verts.columns = [c.strip() for c in verts.columns]
-
-# Guarantee Sum_Verts exists
-if "Sum_Verts" not in verts.columns:
-    missing = [v for v in VERTE_NAMES if v not in verts.columns]
-    if missing:
-        raise ValueError(f"Missing columns in {VERTS_PATH}: {missing}")
-    verts["Sum_Verts"] = verts[VERTE_NAMES].sum(axis=1, skipna=True)
-
-# Guarantee Sex exists and normalize to upper
-if "Sex" not in verts.columns:
-    verts["Sex"] = "UD"
-verts["Sex"] = verts["Sex"].astype(str).str.strip().str.upper()
-
-# ==============================================================
-# Helpers
-# ==============================================================
-
-def sex_key_from_form(form_value: str) -> str:
-    """Map UI text to R-like options: 'Pooled', 'M', 'F'."""
-    s = (form_value or "").strip().lower()
-    if s.startswith("pooled") or s in ("pooled", "all", "ud", "unknown"):
-        return "Pooled"
-    if s.startswith("m"):
-        return "M"
-    if s.startswith("f"):
-        return "F"
-    # default to pooled
-    return "Pooled"
-
-
-def get_sex_filtered_df(sex_key: str) -> pd.DataFrame:
-    """Return a copy of verts filtered by sex; 'Pooled' returns all rows."""
-    if sex_key == "Pooled":
-        return verts.copy()
-    if sex_key in ("M", "F"):
-        df = verts[verts["Sex"] == sex_key]
-        # if empty, fall back to pooled to avoid tiny-N failures
-        return df.copy() if len(df) else verts.copy()
-    # Unknown -> pooled
-    return verts.copy()
-
-
-def build_training_df(df: pd.DataFrame, predictors: list) -> pd.DataFrame:
-    cols = ["Sum_Verts"] + predictors
-    return df.loc[:, cols].dropna()
-
-
-def safe_k(n: int, k_default: int = 5) -> int:
-    if n < 4:
-        return 0
-    return min(k_default, max(2, min(n, n // 2)))
-
-
-def cv_run(train_df: pd.DataFrame, predictors: list, method: str = "ols", k: int = 5, seed: int = 42):
-    """Safe K-fold CV with R2 / RMSE, mirroring R's defaults."""
-    n = len(train_df)
-    k_eff = safe_k(n, k_default=k)
-    if k_eff < 2:
-        return {"summary": {"k": None, "R2_mean": np.nan, "R2_sd": np.nan, "RMSE_mean": np.nan, "RMSE_sd": np.nan},
-                "details": []}
-
-    kf = KFold(n_splits=k_eff, shuffle=True, random_state=seed)
-    r2_list, rmse_list, details = [], [], []
-
-    X_all = train_df[predictors]
-    y_all = train_df["Sum_Verts"].values
-
-    for i, (tr_idx, te_idx) in enumerate(kf.split(X_all), start=1):
-        X_tr, X_te = X_all.iloc[tr_idx], X_all.iloc[te_idx]
-        y_tr, y_te = y_all[tr_idx], y_all[te_idx]
-
-        if method == "ols":
-            X_tr_ = sm.add_constant(X_tr, has_constant="add")
-            X_te_ = sm.add_constant(X_te, has_constant="add")
-            fit = sm.OLS(y_tr, X_tr_).fit()
-            y_hat = fit.predict(X_te_)
-        else:
-            rf = RandomForestRegressor(n_estimators=500, random_state=seed, n_jobs=-1)
-            rf.fit(X_tr, y_tr)
-            y_hat = rf.predict(X_te)
-
-        r2 = r2_score(y_te, y_hat)
-        rmse = mean_squared_error(y_te, y_hat, squared=False)
-        r2_list.append(r2); rmse_list.append(rmse)
-        details.append({"fold": i, "R2": float(r2), "RMSE": float(rmse)})
-
-    return {
-        "summary": {
-            "k": k_eff,
-            "R2_mean": float(np.nanmean(r2_list)),
-            "R2_sd": float(np.nanstd(r2_list, ddof=1)) if len(r2_list) > 1 else np.nan,
-            "RMSE_mean": float(np.nanmean(rmse_list)),
-            "RMSE_sd": float(np.nanstd(rmse_list, ddof=1)) if len(rmse_list) > 1 else np.nan
-        },
-        "details": details
-    }
-
-
-# -----------------------------
-# RF quantile-style PI via tree-prediction distribution
-# -----------------------------
-
-def rf_predict_with_quantiles(rf: RandomForestRegressor, x_user: pd.DataFrame, q_low=0.025, q_high=0.975):
-    """Approximate quantile intervals using distribution of per-tree predictions.
-    This mirrors R's ranger(quantreg=TRUE) behavior conceptually.
-    """
-    # Per-tree predictions
-    preds = np.array([est.predict(x_user)[0] for est in rf.estimators_], dtype=float)
-    pred = float(preds.mean())
-    lower = float(np.quantile(preds, q_low))
-    upper = float(np.quantile(preds, q_high))
-    return pred, lower, upper
-
-
-# ==============================================================
-# Fit + Predict (OLS with PI, RF with quantile-style PI)
-# ==============================================================
-
-def fit_and_predict(user_values: dict, sex_key: str, method: str = "ols", k: int = 5, seed: int = 42):
-    """
-    user_values: {"C2": 34.2, "T1": 28.4, ...}  (positives only are considered)
-    """
-    # keep only valid, positive predictors in canonical order
-    use_vars = [v for v in VERTE_NAMES if v in user_values and pd.notnull(user_values[v]) and float(user_values[v]) > 0]
-    if len(use_vars) == 0:
-        raise ValueError("No valid vertebrae provided by user.")
-
-    df_sex = get_sex_filtered_df(sex_key)
-    train_df = build_training_df(df_sex, use_vars)
-    if len(train_df) < 4:
-        raise ValueError(f"Too few rows for training after filtering by sex={sex_key} and predictors={use_vars}")
-
-    # CV (for UI summaries and benchmark overlays)
-    cv = cv_run(train_df, use_vars, method=method, k=k, seed=seed)
-
-    # Final fit on full training set
-    X = train_df[use_vars]
-    y = train_df["Sum_Verts"].values
-    x_user = pd.DataFrame([{k: user_values[k] for k in use_vars}])[use_vars]
-
-    if method == "ols":
-        X_ = sm.add_constant(X, has_constant="add")
-        fit = sm.OLS(y, X_).fit()
-        x_user_ = sm.add_constant(x_user, has_constant="add")
-        pred_frame = fit.get_prediction(x_user_).summary_frame(alpha=0.05)
-        pred = float(pred_frame["mean"].iloc[0])
-        pi_lower = float(pred_frame["obs_ci_lower"].iloc[0])
-        pi_upper = float(pred_frame["obs_ci_upper"].iloc[0])
-        model = fit
-        rf_importance = None
-    else:
-        rf = RandomForestRegressor(n_estimators=1000, random_state=seed, n_jobs=-1)
-        rf.fit(X, y)
-        pred, pi_lower, pi_upper = rf_predict_with_quantiles(rf, x_user, 0.025, 0.975)
-        model = rf
-        # Variable importance (type-stable)
-        rf_importance = (
-            pd.DataFrame({"term": use_vars, "importance": rf.feature_importances_.astype(float)})
-              .sort_values("importance", ascending=False)
-              .reset_index(drop=True)
-        )
-
-    return {
-        "predictors": use_vars,
-        "prediction": float(pred),
-        "pi_lower": float(pi_lower),
-        "pi_upper": float(pi_upper),
-        "cv": cv,
-        "model": model,
-        "rf_importance": rf_importance,
-        "train_n": int(len(train_df))
-    }
-
-
-# ==============================================================
-# Random-feature benchmarking (FAST OOB for RF, CV for OLS)
-# ==============================================================
-
-def random_feature_benchmark_fixed(user_values: dict, sex_key: str, method: str = "ols",
-                                   trials: int = 1000, k: int = 5, seed: int = 2025,
-                                   rf_fast: bool = True, rf_trees: int = 200, rf_min_samples_leaf: int = 1):
-    """
-    p = number of user predictors. For each trial, sample p random features.
-    - RF: if rf_fast, use OOB R² / OOB RMSE (fast path) instead of K-fold CV.
-    - OLS: always K-fold CV.
-    """
-    p = len([v for v in VERTE_NAMES if v in user_values and float(user_values[v]) > 0])
-    if p < 1:
-        return {"summary": {}, "details": pd.DataFrame()}
-
-    df_sex = get_sex_filtered_df(sex_key)
-    all_vars = [v for v in VERTE_NAMES if v in df_sex.columns]
-
-    rows = []
-    rng = random.Random(seed)
-
-    for t in range(1, trials + 1):
-        feats = rng.sample(all_vars, k=p)
-        train_df = build_training_df(df_sex, feats)
-        if len(train_df) < 4:
-            rows.append({"trial": t, "R2_mean": np.nan, "RMSE_mean": np.nan})
-            continue
-
-        if method == "rf" and rf_fast:
-            X = train_df[feats].values 
-            y = train_df["Sum_Verts"].values
-
-            # OOB model
-            rf = RandomForestRegressor(
-                n_estimators=rf_trees,
-                oob_score=True,
-                bootstrap=True,
-                random_state=seed + t,
-                n_jobs=-1,
-                min_samples_leaf=rf_min_samples_leaf,
-            )
-            rf.fit(X, y)
-            r2_oob = float(rf.oob_score_)
-
-            # Calculate OOB RMSE manually
-            n_samples = len(y)
-            oob_pred = np.zeros(n_samples)
-            oob_count = np.zeros(n_samples)
-
-            # Aggregate predictions from trees where each sample was OOB
-            for estimator, samples in zip(rf.estimators_, rf.estimators_samples_):
-                # Mask for out-of-bag samples (not used in this tree's bootstrap)
-                mask_oob = np.ones(n_samples, dtype=bool)
-                mask_oob[samples] = False
-
-                # Predict for OOB samples
-                if np.sum(mask_oob) > 0:
-                    oob_pred[mask_oob] += estimator.predict(X[mask_oob])
-                    oob_count[mask_oob] += 1
-
-            # Average predictions and calculate RMSE
-            mask_valid = oob_count > 0
-            if np.sum(mask_valid) > 0:
-                oob_pred[mask_valid] /= oob_count[mask_valid]
-                rmse_oob = float(np.sqrt(np.mean((y[mask_valid] - oob_pred[mask_valid]) ** 2)))
-            else:
-                rmse_oob = np.nan
-
-            rows.append({"trial": t, "R2_mean": r2_oob, "RMSE_mean": rmse_oob})  
-        else:
-            cv = cv_run(train_df, feats, method=method, k=k, seed=seed + t)
-            rows.append({"trial": t, "R2_mean": cv["summary"]["R2_mean"], "RMSE_mean": cv["summary"]["RMSE_mean"]})
-
-    details = pd.DataFrame(rows)
-    summary = {
-        "p": p,
-        "trials": trials,
-        "valid_trials": int(np.sum(np.isfinite(details["R2_mean"]) & np.isfinite(details["RMSE_mean"]))),
-        "R2_avg": float(np.nanmean(details["R2_mean"])) if len(details) else np.nan,
-        "R2_sd": float(np.nanstd(details["R2_mean"], ddof=1)) if details["R2_mean"].notna().sum() > 1 else np.nan,
-        "RMSE_avg": float(np.nanmean(details["RMSE_mean"])) if len(details) else np.nan,
-        "RMSE_sd": float(np.nanstd(details["RMSE_mean"], ddof=1)) if details["RMSE_mean"].notna().sum() > 1 else np.nan,
-    }
-    return {"summary": summary, "details": details}
-
-
-# ==============================================================
-# Plot helpers (hist overlays with mean/user lines + labels)
-# ==============================================================
-
-def save_cv_boxplots(cv_details: list, title_prefix: str = "CV"):
-    if not cv_details:
-        return None
-    r2_vals = [d["R2"] for d in cv_details if d["R2"] is not None]
-    rmse_vals = [d["RMSE"] for d in cv_details if d["RMSE"] is not None]
-    if len(r2_vals) == 0 or len(rmse_vals) == 0:
-        return None
-
-    fig, axes = plt.subplots(1, 2, figsize=(10, 4))
-    axes[0].boxplot(r2_vals, vert=True)
-    axes[0].set_title(f"{title_prefix} R²"); axes[0].set_ylabel("R²")
-
-    axes[1].boxplot(rmse_vals, vert=True)
-    axes[1].set_title(f"{title_prefix} RMSE"); axes[1].set_ylabel("RMSE")
-
-    fname = f"cv_{uuid.uuid4().hex}.png"
-    path = os.path.join(PLOTS_DIR, fname)
-    fig.tight_layout(); fig.savefig(path, dpi=150); plt.close(fig)
-    return url_for("static", filename=f"plots/{fname}")
-
-"""
-def _label_positions(vals: np.ndarray, mean_val: float, user_val: float, bins: int):
-    hist_counts, _ = np.histogram(vals, bins=bins)
-    y_max = hist_counts.max() if len(hist_counts) else 1
-    y_lab = y_max * 1.05
-    xr = np.nanmax(vals) - np.nanmin(vals)
-    off = max(0.02 * (xr if np.isfinite(xr) and xr > 0 else 1), 1e-6)
-    mean_adj, user_adj = mean_val, user_val
-    if np.isfinite(user_val) and np.isfinite(mean_val) and abs(user_val - mean_val) < 1.5 * off:
-        mean_adj -= off; user_adj += off
-    return mean_adj, user_adj, y_lab
-"""
-
-def save_benchmark_histograms(bench_df: pd.DataFrame, rmse_user: float = np.nan, r2_user: float = np.nan):
-    """Create benchmark histograms with legend showing benchmark mean vs user's result."""
-    if bench_df is None or bench_df.empty:
-        return None
-
-    fig, axes = plt.subplots(1, 2, figsize=(12, 4))
-
-    # RMSE Panel
-    rmse_vals = bench_df["RMSE_mean"].dropna().values
-    if len(rmse_vals) > 0:
-        rmse_mean = float(np.nanmean(rmse_vals))
-        axes[0].hist(rmse_vals, bins=30, edgecolor="black", alpha=0.7, label="Random features")
-        if np.isfinite(rmse_mean):
-            axes[0].axvline(rmse_mean, linestyle="--", color="gray", linewidth=2, 
-                          label=f"Benchmark: {rmse_mean:.2f} mm")
-        if np.isfinite(rmse_user):
-            axes[0].axvline(rmse_user, linestyle="--", color="red", linewidth=2, 
-                          label=f"Your model: {rmse_user:.2f} mm")
-        axes[0].set_title("RMSE Distribution (Random-Feature Trials)")
-        axes[0].set_xlabel("RMSE (mm)")
-        axes[0].set_ylabel("Frequency")
-        axes[0].legend(loc="best", framealpha=0.9)
-
-    # R² Panel
-    r2_vals = bench_df["R2_mean"].dropna().values
-    if len(r2_vals) > 0:
-        r2_mean = float(np.nanmean(r2_vals))
-        axes[1].hist(r2_vals, bins=30, edgecolor="black", alpha=0.7, label="Random features")
-        if np.isfinite(r2_mean):
-            axes[1].axvline(r2_mean, linestyle="--", color="gray", linewidth=2, 
-                          label=f"Benchmark: {r2_mean:.3f}")
-        if np.isfinite(r2_user):
-            axes[1].axvline(r2_user, linestyle="--", color="red", linewidth=2, 
-                          label=f"Your model: {r2_user:.3f}")
-        axes[1].set_title("R² Distribution (Random-Feature Trials)")
-        axes[1].set_xlabel("R² Score")
-        axes[1].set_ylabel("Frequency")
-        axes[1].legend(loc="best", framealpha=0.9)
-
-    fname = f"bench_{uuid.uuid4().hex}.png"
-    path = os.path.join(PLOTS_DIR, fname)
-    fig.tight_layout()
-    fig.savefig(path, dpi=150)
-    plt.close(fig)
-    return url_for("static", filename=f"plots/{fname}")
-
-
-# ==============================================================
-# Routes
-# ==============================================================
-@app.route("/")
-def predict():
-    cervical = ["C2", "C3", "C4", "C5", "C6", "C7"]
-    thoracic = ["T1", "T2", "T3", "T4", "T5", "T6", "T7", "T8", "T9", "T10", "T11", "T12"]
-    lumbar = ["L1", "L2", "L3", "L4", "L5"]
-    return render_template("predict.html", cervical=cervical, thoracic=thoracic, lumbar=lumbar)
-
-@app.route("/about")
-def about():
-    return render_template("about.html")
-
-# simple in-memory store for one hop
-_USER_STORE = {}
-
-@app.route("/input", methods=["POST"])
-def input():
-    # Gather up to 23 vertebrae from form fields 'Vertebrae1'..'Vertebrae23'
-    vals = []
-    for i in range(1, 24):
-        v = request.form.get(f"Vertebrae{i}", "").strip()
-        vals.append(v)
-
-    # Map to dict {name: value}
-    user_values = {}
-    for idx, name in enumerate(VERTE_NAMES):
-        try:
-            val = float(vals[idx]) if vals[idx] != "" else 0.0
-        except Exception:
-            val = 0.0
-        if val > 0.0:  # only positive, mirrors R's positive filter
-            user_values[name] = val
-
-    sex_form = request.form.get("Sex", "Pooled")
-    sex_key = sex_key_from_form(sex_form)
-
-    reg_form = request.form.get("Reg", "Linear")
-    method = "ols" if reg_form.lower().startswith("linear") else "rf"
-
-    token = uuid.uuid4().hex
-    _USER_STORE[token] = {"user_values": user_values, "sex_key": sex_key, "method": method}
-    return redirect(url_for("getPrediction", token=token))
-
-@app.route("/results", methods=["GET"])
-def getPrediction():
-
-    try:
-        token = request.args.get("token")
-        if not token or token not in _USER_STORE:
-            return "Invalid request.", 400
-
-        user_blob = _USER_STORE.pop(token)
-        user_values = user_blob["user_values"]
-        sex_key = user_blob["sex_key"]
-        method = user_blob["method"]
-
-        if len(user_values) == 0:
-            return render_template("results.html")
-
-        # Fit + Predict with ONLY user-provided features
-        try:
-            res = fit_and_predict(user_values, sex_key=sex_key, method=method, k=5, seed=42)
-        except Exception as e:
-            print(f"ERROR in fit_and_predict: {str(e)}")
-            import traceback
-            traceback.print_exc()
-            return render_template("results.html")
-
-        # CV plot
-        cv_img = save_cv_boxplots(res["cv"]["details"], title_prefix=f"{method.upper()} ({sex_key})")
-        
-        bench = random_feature_benchmark_fixed(
-            user_values, 
-            sex_key=sex_key, 
-            method=method, 
-            trials=BENCHMARK_TRIALS,
-            k=5, 
-            seed=2025,
-            rf_fast=True, 
-            rf_trees=BENCHMARK_TREES,
-            rf_min_samples_leaf=5
-        )
-
-
-        # Random-feature benchmark (1000 trials; RF uses FAST OOB path)
-        bench = random_feature_benchmark_fixed(
-            user_values, sex_key=sex_key, method=method, trials=BENCHMARK_TRIALS, k=5, seed=2025,
-            rf_fast=True, rf_trees=BENCHMARK_TREES, rf_min_samples_leaf=5
-        )
-
-        # Benchmark histograms with mean (gray dashed) and user (red dashed)
-        r2_user = res["cv"]["summary"]["R2_mean"]
-        rmse_user = res["cv"]["summary"]["RMSE_mean"]
-        bench_img = save_benchmark_histograms(bench["details"], rmse_user=rmse_user, r2_user=r2_user)
-
-        # Benchmark summary
-        bsum = bench.get("summary", {}) or {}
-
-        # Optional: top-10 RF importance (if RF)
-        rf_importance = None
-        if method == "rf" and res.get("rf_importance") is not None and len(res["rf_importance"]) > 0:
-            rf_importance = res["rf_importance"].head(10).copy()
-
-        return render_template(
-            "results.html",
-            # core outputs
-            prediction=round(res["prediction"], 1),
-            pi_lower=round(res["pi_lower"], 1),
-            pi_upper=round(res["pi_upper"], 1),
-            predictors=", ".join(res["predictors"]),
-            sex=sex_key,
-            method=method.upper(),
-            train_n=res["train_n"],
-            cv_k=res["cv"]["summary"]["k"],
-            cv_r2_mean=None if r2_user is None else (None if np.isnan(r2_user) else round(float(r2_user), 4)),
-            cv_rmse_mean=None if rmse_user is None else (None if np.isnan(rmse_user) else round(float(rmse_user), 4)),
-            # images
-            cv_img=cv_img,
-            bench_img=bench_img,
-            # benchmark summary
-            bench_p=bsum.get("p"),
-            bench_trials=bsum.get("trials"),
-            bench_valid=bsum.get("valid_trials"),
-            r2_bench_avg=bsum.get("R2_avg"),
-            r2_bench_sd=bsum.get("R2_sd"),
-            rmse_bench_avg=bsum.get("RMSE_avg"),
-            rmse_bench_sd=bsum.get("RMSE_sd"),
-            # optional extras
-            rf_importance=None if rf_importance is None else rf_importance.to_dict(orient="records")
-        )
-
-    except Exception as e:
-        return f"Prediction Error: {str(e)}", 500
-
-
-if __name__ == '__main__':
-    app.run(debug=True)
-
-# ==============================================================
-BENCHMARK_TRIALS = 100   # Reduced from 1000 for speed
-BENCHMARK_TREES = 50     # Reduced from 200 for speed
-
-
-# ==============================================================
-# Flask & data paths
-# ==============================================================
-app = Flask(__name__, template_folder="templates", static_folder="static")
-
-# Ensure plots dir exists
-PLOTS_DIR = os.path.join(app.static_folder, "plots")
-os.makedirs(PLOTS_DIR, exist_ok=True)
-
-# Reference data path (override with env var VERTS_PATH)
-VERTS_PATH = os.getenv("VERTS_PATH", "verts.xlsx")
-
-# Vertebrae canonical order (23)
-VERTE_NAMES = [
-    "C2","C3","C4","C5","C6","C7",
-    "T1","T2","T3","T4","T5","T6","T7","T8","T9","T10","T11","T12",
-    "L1","L2","L3","L4","L5"
-]
-
-# ==============================================================
-# Load and normalize reference data (mirrors R pipeline semantics)
-# ==============================================================
-if not os.path.exists(VERTS_PATH):
-    raise FileNotFoundError(f"Reference file not found: {VERTS_PATH}")
-
-verts = pd.read_excel(VERTS_PATH)
-verts.columns = [c.strip() for c in verts.columns]
-
-# Guarantee Sum_Verts exists
-if "Sum_Verts" not in verts.columns:
-    missing = [v for v in VERTE_NAMES if v not in verts.columns]
-    if missing:
-        raise ValueError(f"Missing columns in {VERTS_PATH}: {missing}")
-    verts["Sum_Verts"] = verts[VERTE_NAMES].sum(axis=1, skipna=True)
-
-# Guarantee Sex exists and normalize to upper
-if "Sex" not in verts.columns:
-    verts["Sex"] = "UD"
-verts["Sex"] = verts["Sex"].astype(str).str.strip().str.upper()
-
-# ==============================================================
-# Helpers
-# ==============================================================
-
-def sex_key_from_form(form_value: str) -> str:
-    """Map UI text to R-like options: 'Pooled', 'M', 'F'."""
-    s = (form_value or "").strip().lower()
-    if s.startswith("pooled") or s in ("pooled", "all", "ud", "unknown"):
-        return "Pooled"
-    if s.startswith("m"):
-        return "M"
-    if s.startswith("f"):
-        return "F"
-    # default to pooled
-    return "Pooled"
-
-
-def get_sex_filtered_df(sex_key: str) -> pd.DataFrame:
-    """Return a copy of verts filtered by sex; 'Pooled' returns all rows."""
-    if sex_key == "Pooled":
-        return verts.copy()
-    if sex_key in ("M", "F"):
-        df = verts[verts["Sex"] == sex_key]
-        # if empty, fall back to pooled to avoid tiny-N failures
-        return df.copy() if len(df) else verts.copy()
-    # Unknown -> pooled
-    return verts.copy()
-
-
-def build_training_df(df: pd.DataFrame, predictors: list) -> pd.DataFrame:
-    cols = ["Sum_Verts"] + predictors
-    return df.loc[:, cols].dropna()
-
-
-def safe_k(n: int, k_default: int = 5) -> int:
-    if n < 4:
-        return 0
-    return min(k_default, max(2, min(n, n // 2)))
-
-
-def cv_run(train_df: pd.DataFrame, predictors: list, method: str = "ols", k: int = 5, seed: int = 42):
-    """Safe K-fold CV with R2 / RMSE, mirroring R's defaults."""
-    n = len(train_df)
-    k_eff = safe_k(n, k_default=k)
-    if k_eff < 2:
-        return {"summary": {"k": None, "R2_mean": np.nan, "R2_sd": np.nan, "RMSE_mean": np.nan, "RMSE_sd": np.nan},
-                "details": []}
-
-    kf = KFold(n_splits=k_eff, shuffle=True, random_state=seed)
-    r2_list, rmse_list, details = [], [], []
-
-    X_all = train_df[predictors]
-    y_all = train_df["Sum_Verts"].values
-
-    for i, (tr_idx, te_idx) in enumerate(kf.split(X_all), start=1):
-        X_tr, X_te = X_all.iloc[tr_idx], X_all.iloc[te_idx]
-        y_tr, y_te = y_all[tr_idx], y_all[te_idx]
-
-        if method == "ols":
-            X_tr_ = sm.add_constant(X_tr, has_constant="add")
-            X_te_ = sm.add_constant(X_te, has_constant="add")
-            fit = sm.OLS(y_tr, X_tr_).fit()
-            y_hat = fit.predict(X_te_)
-        else:
-            rf = RandomForestRegressor(n_estimators=500, random_state=seed, n_jobs=-1)
-            rf.fit(X_tr, y_tr)
-            y_hat = rf.predict(X_te)
-
-        r2 = r2_score(y_te, y_hat)
-        rmse = mean_squared_error(y_te, y_hat, squared=False)
-        r2_list.append(r2); rmse_list.append(rmse)
-        details.append({"fold": i, "R2": float(r2), "RMSE": float(rmse)})
-
-    return {
-        "summary": {
-            "k": k_eff,
-            "R2_mean": float(np.nanmean(r2_list)),
-            "R2_sd": float(np.nanstd(r2_list, ddof=1)) if len(r2_list) > 1 else np.nan,
-            "RMSE_mean": float(np.nanmean(rmse_list)),
-            "RMSE_sd": float(np.nanstd(rmse_list, ddof=1)) if len(rmse_list) > 1 else np.nan
-        },
-        "details": details
-    }
-
-
-# -----------------------------
-# RF quantile-style PI via tree-prediction distribution
-# -----------------------------
-
-def rf_predict_with_quantiles(rf: RandomForestRegressor, x_user: pd.DataFrame, q_low=0.025, q_high=0.975):
-    """Approximate quantile intervals using distribution of per-tree predictions.
-    This mirrors R's ranger(quantreg=TRUE) behavior conceptually.
-    """
-    # Per-tree predictions
-    preds = np.array([est.predict(x_user)[0] for est in rf.estimators_], dtype=float)
-    pred = float(preds.mean())
-    lower = float(np.quantile(preds, q_low))
-    upper = float(np.quantile(preds, q_high))
-    return pred, lower, upper
-
-
-# ==============================================================
-# Fit + Predict (OLS with PI, RF with quantile-style PI)
-# ==============================================================
-
-def fit_and_predict(user_values: dict, sex_key: str, method: str = "ols", k: int = 5, seed: int = 42):
-    """
-    user_values: {"C2": 34.2, "T1": 28.4, ...}  (positives only are considered)
-    """
-    # keep only valid, positive predictors in canonical order
-    use_vars = [v for v in VERTE_NAMES if v in user_values and pd.notnull(user_values[v]) and float(user_values[v]) > 0]
-    if len(use_vars) == 0:
-        raise ValueError("No valid vertebrae provided by user.")
-
-    df_sex = get_sex_filtered_df(sex_key)
-    train_df = build_training_df(df_sex, use_vars)
-    if len(train_df) < 4:
-        raise ValueError(f"Too few rows for training after filtering by sex={sex_key} and predictors={use_vars}")
-
-    # CV (for UI summaries and benchmark overlays)
-    cv = cv_run(train_df, use_vars, method=method, k=k, seed=seed)
-
-    # Final fit on full training set
-    X = train_df[use_vars]
-    y = train_df["Sum_Verts"].values
-    x_user = pd.DataFrame([{k: user_values[k] for k in use_vars}])[use_vars]
-
-    if method == "ols":
-        X_ = sm.add_constant(X, has_constant="add")
-        fit = sm.OLS(y, X_).fit()
-        x_user_ = sm.add_constant(x_user, has_constant="add")
-        pred_frame = fit.get_prediction(x_user_).summary_frame(alpha=0.05)
-        pred = float(pred_frame["mean"].iloc[0])
-        pi_lower = float(pred_frame["obs_ci_lower"].iloc[0])
-        pi_upper = float(pred_frame["obs_ci_upper"].iloc[0])
-        model = fit
-        rf_importance = None
-    else:
-        rf = RandomForestRegressor(n_estimators=1000, random_state=seed, n_jobs=-1)
-        rf.fit(X, y)
-        pred, pi_lower, pi_upper = rf_predict_with_quantiles(rf, x_user, 0.025, 0.975)
-        model = rf
-        # Variable importance (type-stable)
-        rf_importance = (
-            pd.DataFrame({"term": use_vars, "importance": rf.feature_importances_.astype(float)})
-              .sort_values("importance", ascending=False)
-              .reset_index(drop=True)
-        )
-
-    return {
-        "predictors": use_vars,
-        "prediction": float(pred),
-        "pi_lower": float(pi_lower),
-        "pi_upper": float(pi_upper),
-        "cv": cv,
-        "model": model,
-        "rf_importance": rf_importance,
-        "train_n": int(len(train_df))
-    }
-
-
-# ==============================================================
-# Random-feature benchmarking (FAST OOB for RF, CV for OLS)
-# ==============================================================
-
-def random_feature_benchmark_fixed(user_values: dict, sex_key: str, method: str = "ols",
-                                   trials: int = 1000, k: int = 5, seed: int = 2025,
-                                   rf_fast: bool = True, rf_trees: int = 200, rf_min_samples_leaf: int = 1):
-    """
-    p = number of user predictors. For each trial, sample p random features.
-    - RF: if rf_fast, use OOB R² / OOB RMSE (fast path) instead of K-fold CV.
-    - OLS: always K-fold CV.
-    """
-    p = len([v for v in VERTE_NAMES if v in user_values and float(user_values[v]) > 0])
-    if p < 1:
-        return {"summary": {}, "details": pd.DataFrame()}
-
-    df_sex = get_sex_filtered_df(sex_key)
-    all_vars = [v for v in VERTE_NAMES if v in df_sex.columns]
-
-    rows = []
-    rng = random.Random(seed)
-
-    for t in range(1, trials + 1):
-        feats = rng.sample(all_vars, k=p)
-        train_df = build_training_df(df_sex, feats)
-        if len(train_df) < 4:
-            rows.append({"trial": t, "R2_mean": np.nan, "RMSE_mean": np.nan})
-            continue
-
-        if method == "rf" and rf_fast:
-            X = train_df[feats].values 
-            y = train_df["Sum_Verts"].values
-
-            # OOB model
-            rf = RandomForestRegressor(
-                n_estimators=rf_trees,
-                oob_score=True,
-                bootstrap=True,
-                random_state=seed + t,
-                n_jobs=-1,
-                min_samples_leaf=rf_min_samples_leaf,
-            )
-            rf.fit(X, y)
-            r2_oob = float(rf.oob_score_)
-
-            # Calculate OOB RMSE manually
-            n_samples = len(y)
-            oob_pred = np.zeros(n_samples)
-            oob_count = np.zeros(n_samples)
-
-            # Aggregate predictions from trees where each sample was OOB
-            for estimator, samples in zip(rf.estimators_, rf.estimators_samples_):
-                # Mask for out-of-bag samples (not used in this tree's bootstrap)
-                mask_oob = np.ones(n_samples, dtype=bool)
-                mask_oob[samples] = False
-
-                # Predict for OOB samples
-                if np.sum(mask_oob) > 0:
-                    oob_pred[mask_oob] += estimator.predict(X[mask_oob])
-                    oob_count[mask_oob] += 1
-
-            # Average predictions and calculate RMSE
-            mask_valid = oob_count > 0
-            if np.sum(mask_valid) > 0:
-                oob_pred[mask_valid] /= oob_count[mask_valid]
-                rmse_oob = float(np.sqrt(np.mean((y[mask_valid] - oob_pred[mask_valid]) ** 2)))
-            else:
-                rmse_oob = np.nan
-
-            rows.append({"trial": t, "R2_mean": r2_oob, "RMSE_mean": rmse_oob})  
-        else:
-            cv = cv_run(train_df, feats, method=method, k=k, seed=seed + t)
-            rows.append({"trial": t, "R2_mean": cv["summary"]["R2_mean"], "RMSE_mean": cv["summary"]["RMSE_mean"]})
-
-    details = pd.DataFrame(rows)
-    summary = {
-        "p": p,
-        "trials": trials,
-        "valid_trials": int(np.sum(np.isfinite(details["R2_mean"]) & np.isfinite(details["RMSE_mean"]))),
-        "R2_avg": float(np.nanmean(details["R2_mean"])) if len(details) else np.nan,
-        "R2_sd": float(np.nanstd(details["R2_mean"], ddof=1)) if details["R2_mean"].notna().sum() > 1 else np.nan,
-        "RMSE_avg": float(np.nanmean(details["RMSE_mean"])) if len(details) else np.nan,
-        "RMSE_sd": float(np.nanstd(details["RMSE_mean"], ddof=1)) if details["RMSE_mean"].notna().sum() > 1 else np.nan,
-    }
-    return {"summary": summary, "details": details}
-
-
-# ==============================================================
-# Plot helpers (hist overlays with mean/user lines + labels)
-# ==============================================================
-
-def save_cv_boxplots(cv_details: list, title_prefix: str = "CV"):
-    if not cv_details:
-        return None
-    r2_vals = [d["R2"] for d in cv_details if d["R2"] is not None]
-    rmse_vals = [d["RMSE"] for d in cv_details if d["RMSE"] is not None]
-    if len(r2_vals) == 0 or len(rmse_vals) == 0:
-        return None
-
-    fig, axes = plt.subplots(1, 2, figsize=(10, 4))
-    axes[0].boxplot(r2_vals, vert=True)
-    axes[0].set_title(f"{title_prefix} R²"); axes[0].set_ylabel("R²")
-
-    axes[1].boxplot(rmse_vals, vert=True)
-    axes[1].set_title(f"{title_prefix} RMSE"); axes[1].set_ylabel("RMSE")
-
-    fname = f"cv_{uuid.uuid4().hex}.png"
-    path = os.path.join(PLOTS_DIR, fname)
-    fig.tight_layout(); fig.savefig(path, dpi=150); plt.close(fig)
-    return url_for("static", filename=f"plots/{fname}")
-
-"""
-def _label_positions(vals: np.ndarray, mean_val: float, user_val: float, bins: int):
-    hist_counts, _ = np.histogram(vals, bins=bins)
-    y_max = hist_counts.max() if len(hist_counts) else 1
-    y_lab = y_max * 1.05
-    xr = np.nanmax(vals) - np.nanmin(vals)
-    off = max(0.02 * (xr if np.isfinite(xr) and xr > 0 else 1), 1e-6)
-    mean_adj, user_adj = mean_val, user_val
-    if np.isfinite(user_val) and np.isfinite(mean_val) and abs(user_val - mean_val) < 1.5 * off:
-        mean_adj -= off; user_adj += off
-    return mean_adj, user_adj, y_lab
-"""
-
-def save_benchmark_histograms(bench_df: pd.DataFrame, rmse_user: float = np.nan, r2_user: float = np.nan):
-    """Create benchmark histograms with legend showing benchmark mean vs user's result."""
-    if bench_df is None or bench_df.empty:
-        return None
-
-    fig, axes = plt.subplots(1, 2, figsize=(12, 4))
-
-    # RMSE Panel
-    rmse_vals = bench_df["RMSE_mean"].dropna().values
-    if len(rmse_vals) > 0:
-        rmse_mean = float(np.nanmean(rmse_vals))
-        axes[0].hist(rmse_vals, bins=30, edgecolor="black", alpha=0.7, label="Random features")
-        if np.isfinite(rmse_mean):
-            axes[0].axvline(rmse_mean, linestyle="--", color="gray", linewidth=2, 
-                          label=f"Benchmark: {rmse_mean:.2f} mm")
-        if np.isfinite(rmse_user):
-            axes[0].axvline(rmse_user, linestyle="--", color="red", linewidth=2, 
-                          label=f"Your model: {rmse_user:.2f} mm")
-        axes[0].set_title("RMSE Distribution (Random-Feature Trials)")
-        axes[0].set_xlabel("RMSE (mm)")
-        axes[0].set_ylabel("Frequency")
-        axes[0].legend(loc="best", framealpha=0.9)
-
-    # R² Panel
-    r2_vals = bench_df["R2_mean"].dropna().values
-    if len(r2_vals) > 0:
-        r2_mean = float(np.nanmean(r2_vals))
-        axes[1].hist(r2_vals, bins=30, edgecolor="black", alpha=0.7, label="Random features")
-        if np.isfinite(r2_mean):
-            axes[1].axvline(r2_mean, linestyle="--", color="gray", linewidth=2, 
-                          label=f"Benchmark: {r2_mean:.3f}")
-        if np.isfinite(r2_user):
-            axes[1].axvline(r2_user, linestyle="--", color="red", linewidth=2, 
-                          label=f"Your model: {r2_user:.3f}")
-        axes[1].set_title("R² Distribution (Random-Feature Trials)")
-        axes[1].set_xlabel("R² Score")
-        axes[1].set_ylabel("Frequency")
-        axes[1].legend(loc="best", framealpha=0.9)
-
-    fname = f"bench_{uuid.uuid4().hex}.png"
-    path = os.path.join(PLOTS_DIR, fname)
-    fig.tight_layout()
-    fig.savefig(path, dpi=150)
-    plt.close(fig)
-    return url_for("static", filename=f"plots/{fname}")
-
-
-# ==============================================================
-# Routes
-# ==============================================================
-@app.route("/")
-def predict():
-    cervical = ["C2", "C3", "C4", "C5", "C6", "C7"]
-    thoracic = ["T1", "T2", "T3", "T4", "T5", "T6", "T7", "T8", "T9", "T10", "T11", "T12"]
-    lumbar = ["L1", "L2", "L3", "L4", "L5"]
-    return render_template("predict.html", cervical=cervical, thoracic=thoracic, lumbar=lumbar)
-
-@app.route("/about")
-def about():
-    return render_template("about.html")
-
-# simple in-memory store for one hop
-_USER_STORE = {}
-
-@app.route("/input", methods=["POST"])
-def input():
-    # Gather up to 23 vertebrae from form fields 'Vertebrae1'..'Vertebrae23'
-    vals = []
-    for i in range(1, 24):
-        v = request.form.get(f"Vertebrae{i}", "").strip()
-        vals.append(v)
-
-    # Map to dict {name: value}
-    user_values = {}
-    for idx, name in enumerate(VERTE_NAMES):
-        try:
-            val = float(vals[idx]) if vals[idx] != "" else 0.0
-        except Exception:
-            val = 0.0
-        if val > 0.0:  # only positive, mirrors R's positive filter
-            user_values[name] = val
-
-    sex_form = request.form.get("Sex", "Pooled")
-    sex_key = sex_key_from_form(sex_form)
-
-    reg_form = request.form.get("Reg", "Linear")
-    method = "ols" if reg_form.lower().startswith("linear") else "rf"
-
-    token = uuid.uuid4().hex
-    _USER_STORE[token] = {"user_values": user_values, "sex_key": sex_key, "method": method}
-    return redirect(url_for("getPrediction", token=token))
-
-@app.route("/results", methods=["GET"])
-def getPrediction():
-<<<<<<< HEAD
-
-    try:
-        token = request.args.get("token")
-        if not token or token not in _USER_STORE:
-            return "Invalid request.", 400
-
-        user_blob = _USER_STORE.pop(token)
-        user_values = user_blob["user_values"]
-        sex_key = user_blob["sex_key"]
-        method = user_blob["method"]
-
-        if len(user_values) == 0:
-            return render_template("results.html")
-
-        # Fit + Predict with ONLY user-provided features
-        try:
-            res = fit_and_predict(user_values, sex_key=sex_key, method=method, k=5, seed=42)
-        except Exception as e:
-            print(f"ERROR in fit_and_predict: {str(e)}")
-            import traceback
-            traceback.print_exc()
-            return render_template("results.html")
-
-        # CV plot
-        cv_img = save_cv_boxplots(res["cv"]["details"], title_prefix=f"{method.upper()} ({sex_key})")
-        
-        bench = random_feature_benchmark_fixed(
-            user_values, 
-            sex_key=sex_key, 
-            method=method, 
-            trials=BENCHMARK_TRIALS,
-            k=5, 
-            seed=2025,
-            rf_fast=True, 
-            rf_trees=BENCHMARK_TREES,
-            rf_min_samples_leaf=5
-        )
-
-
-        # Random-feature benchmark (1000 trials; RF uses FAST OOB path)
-        bench = random_feature_benchmark_fixed(
-            user_values, sex_key=sex_key, method=method, trials=BENCHMARK_TRIALS, k=5, seed=2025,
-            rf_fast=True, rf_trees=BENCHMARK_TREES, rf_min_samples_leaf=5
-        )
-
-        # Benchmark histograms with mean (gray dashed) and user (red dashed)
-        r2_user = res["cv"]["summary"]["R2_mean"]
-        rmse_user = res["cv"]["summary"]["RMSE_mean"]
-        bench_img = save_benchmark_histograms(bench["details"], rmse_user=rmse_user, r2_user=r2_user)
-
-        # Benchmark summary
-        bsum = bench.get("summary", {}) or {}
-
-        # Optional: top-10 RF importance (if RF)
-        rf_importance = None
-        if method == "rf" and res.get("rf_importance") is not None and len(res["rf_importance"]) > 0:
-            rf_importance = res["rf_importance"].head(10).copy()
-
-        return render_template(
-            "results.html",
-            # core outputs
-            prediction=round(res["prediction"], 1),
-            pi_lower=round(res["pi_lower"], 1),
-            pi_upper=round(res["pi_upper"], 1),
-            predictors=", ".join(res["predictors"]),
-            sex=sex_key,
-            method=method.upper(),
-            train_n=res["train_n"],
-            cv_k=res["cv"]["summary"]["k"],
-            cv_r2_mean=None if r2_user is None else (None if np.isnan(r2_user) else round(float(r2_user), 4)),
-            cv_rmse_mean=None if rmse_user is None else (None if np.isnan(rmse_user) else round(float(rmse_user), 4)),
-            # images
-            cv_img=cv_img,
-            bench_img=bench_img,
-            # benchmark summary
-            bench_p=bsum.get("p"),
-            bench_trials=bsum.get("trials"),
-            bench_valid=bsum.get("valid_trials"),
-            r2_bench_avg=bsum.get("R2_avg"),
-            r2_bench_sd=bsum.get("R2_sd"),
-            rmse_bench_avg=bsum.get("RMSE_avg"),
-            rmse_bench_sd=bsum.get("RMSE_sd"),
-            # optional extras
-            rf_importance=None if rf_importance is None else rf_importance.to_dict(orient="records")
-        )
-
-    except Exception as e:
-        return f"Prediction Error: {str(e)}", 500
-
-=======
-    try:
-        token = request.args.get("token")
-        if not token or token not in _USER_STORE:
-            return "Invalid request.", 400
-
-        user_blob = _USER_STORE.pop(token)
-        user_values = user_blob["user_values"]
-        sex_key = user_blob["sex_key"]
-        method = user_blob["method"]
-
-        if len(user_values) == 0:
-            print("No user values provided")
-            return render_template("results.html")  # 메시지 없이
-
-        # Fit + Predict with ONLY user-provided features
-        try:
-            res = fit_and_predict(user_values, sex_key=sex_key, method=method, k=5, seed=42)
-        except Exception as e:
-            print(f"ERROR in fit_and_predict: {str(e)}")
-            import traceback
-            traceback.print_exc()
-            return render_template("results.html")  # 메시지 없이
->>>>>>> f886e062
-
-        # CV plot
-        cv_img = save_cv_boxplots(res["cv"]["details"], title_prefix=f"{method.upper()} ({sex_key})")
-
-        # Random-feature benchmark (fixed 1000 trials)
-        bench = random_feature_benchmark_fixed(user_values, sex_key=sex_key, method=method,
-                                            trials=1000, k=5, seed=2025)
-        bench_img = save_benchmark_histograms(bench["details"])
-
-        # benchmark summary
-        bsum = bench.get("summary", {}) or {}
-        r2_bench_avg  = bsum.get("R2_avg")
-        r2_bench_sd   = bsum.get("R2_sd")
-        rmse_bench_avg = bsum.get("RMSE_avg")
-        rmse_bench_sd  = bsum.get("RMSE_sd")
-        bench_trials   = bsum.get("trials")
-        bench_p        = bsum.get("p")
-        bench_valid    = bsum.get("valid_trials")
-
-        r2_mean = res["cv"]["summary"]["R2_mean"]
-        rmse_mean = res["cv"]["summary"]["RMSE_mean"]
-
-        return render_template(
-            "results.html",
-            # core outputs
-            prediction=round(res["prediction"], 1),
-            pi_lower=round(res["pi_lower"], 1),
-            pi_upper=round(res["pi_upper"], 1),
-            predictors=", ".join(res["predictors"]),
-            sex=sex_key,
-            method=method.upper(),
-            train_n=res["train_n"],
-            cv_k=res["cv"]["summary"]["k"],
-            cv_r2_mean=None if r2_mean is None else round(r2_mean, 4),
-            cv_rmse_mean=None if rmse_mean is None else round(rmse_mean, 4),
-            # images
-            cv_img=cv_img,
-            bench_img=bench_img,
-            # benchmark summary
-            bench_p=bench_p,
-            bench_trials=bench_trials,
-            bench_valid=bench_valid,
-            r2_bench_avg=r2_bench_avg,
-            r2_bench_sd=r2_bench_sd,
-            rmse_bench_avg=rmse_bench_avg,
-            rmse_bench_sd=rmse_bench_sd
-        )
-    
-    except Exception as e:
-        return f"Prediction Error: {str(e)}", 500
-    
-if __name__ == '__main__':
+import os
+import uuid
+import random
+import numpy as np
+import pandas as pd
+from flask import Flask, render_template, redirect, request, url_for
+from sklearn.ensemble import RandomForestRegressor
+from sklearn.model_selection import KFold
+from sklearn.metrics import r2_score, mean_squared_error
+import statsmodels.api as sm
+import matplotlib
+matplotlib.use("Agg")  # Headless rendering on server
+import matplotlib.pyplot as plt
+
+# ==============================================================
+# Configuration
+# ==============================================================
+BENCHMARK_TRIALS = 100   # Reduced from 1000 for speed
+BENCHMARK_TREES = 50     # Reduced from 200 for speed
+
+
+# ==============================================================
+# Flask & data paths
+# ==============================================================
+app = Flask(__name__, template_folder="templates", static_folder="static")
+
+# Ensure plots dir exists
+PLOTS_DIR = os.path.join(app.static_folder, "plots")
+os.makedirs(PLOTS_DIR, exist_ok=True)
+
+# Reference data path (override with env var VERTS_PATH)
+VERTS_PATH = os.getenv("VERTS_PATH", "verts.xlsx")
+
+# Vertebrae canonical order (23)
+VERTE_NAMES = [
+    "C2","C3","C4","C5","C6","C7",
+    "T1","T2","T3","T4","T5","T6","T7","T8","T9","T10","T11","T12",
+    "L1","L2","L3","L4","L5"
+]
+
+# ==============================================================
+# Load and normalize reference data (mirrors R pipeline semantics)
+# ==============================================================
+if not os.path.exists(VERTS_PATH):
+    raise FileNotFoundError(f"Reference file not found: {VERTS_PATH}")
+
+verts = pd.read_excel(VERTS_PATH)
+verts.columns = [c.strip() for c in verts.columns]
+
+# Guarantee Sum_Verts exists
+if "Sum_Verts" not in verts.columns:
+    missing = [v for v in VERTE_NAMES if v not in verts.columns]
+    if missing:
+        raise ValueError(f"Missing columns in {VERTS_PATH}: {missing}")
+    verts["Sum_Verts"] = verts[VERTE_NAMES].sum(axis=1, skipna=True)
+
+# Guarantee Sex exists and normalize to upper
+if "Sex" not in verts.columns:
+    verts["Sex"] = "UD"
+verts["Sex"] = verts["Sex"].astype(str).str.strip().str.upper()
+
+# ==============================================================
+# Helpers
+# ==============================================================
+
+def sex_key_from_form(form_value: str) -> str:
+    """Map UI text to R-like options: 'Pooled', 'M', 'F'."""
+    s = (form_value or "").strip().lower()
+    if s.startswith("pooled") or s in ("pooled", "all", "ud", "unknown"):
+        return "Pooled"
+    if s.startswith("m"):
+        return "M"
+    if s.startswith("f"):
+        return "F"
+    # default to pooled
+    return "Pooled"
+
+
+def get_sex_filtered_df(sex_key: str) -> pd.DataFrame:
+    """Return a copy of verts filtered by sex; 'Pooled' returns all rows."""
+    if sex_key == "Pooled":
+        return verts.copy()
+    if sex_key in ("M", "F"):
+        df = verts[verts["Sex"] == sex_key]
+        # if empty, fall back to pooled to avoid tiny-N failures
+        return df.copy() if len(df) else verts.copy()
+    # Unknown -> pooled
+    return verts.copy()
+
+
+def build_training_df(df: pd.DataFrame, predictors: list) -> pd.DataFrame:
+    cols = ["Sum_Verts"] + predictors
+    return df.loc[:, cols].dropna()
+
+
+def safe_k(n: int, k_default: int = 5) -> int:
+    if n < 4:
+        return 0
+    return min(k_default, max(2, min(n, n // 2)))
+
+
+def cv_run(train_df: pd.DataFrame, predictors: list, method: str = "ols", k: int = 5, seed: int = 42):
+    """Safe K-fold CV with R2 / RMSE, mirroring R's defaults."""
+    n = len(train_df)
+    k_eff = safe_k(n, k_default=k)
+    if k_eff < 2:
+        return {"summary": {"k": None, "R2_mean": np.nan, "R2_sd": np.nan, "RMSE_mean": np.nan, "RMSE_sd": np.nan},
+                "details": []}
+
+    kf = KFold(n_splits=k_eff, shuffle=True, random_state=seed)
+    r2_list, rmse_list, details = [], [], []
+
+    X_all = train_df[predictors]
+    y_all = train_df["Sum_Verts"].values
+
+    for i, (tr_idx, te_idx) in enumerate(kf.split(X_all), start=1):
+        X_tr, X_te = X_all.iloc[tr_idx], X_all.iloc[te_idx]
+        y_tr, y_te = y_all[tr_idx], y_all[te_idx]
+
+        if method == "ols":
+            X_tr_ = sm.add_constant(X_tr, has_constant="add")
+            X_te_ = sm.add_constant(X_te, has_constant="add")
+            fit = sm.OLS(y_tr, X_tr_).fit()
+            y_hat = fit.predict(X_te_)
+        else:
+            rf = RandomForestRegressor(n_estimators=500, random_state=seed, n_jobs=-1)
+            rf.fit(X_tr, y_tr)
+            y_hat = rf.predict(X_te)
+
+        r2 = r2_score(y_te, y_hat)
+        rmse = mean_squared_error(y_te, y_hat, squared=False)
+        r2_list.append(r2); rmse_list.append(rmse)
+        details.append({"fold": i, "R2": float(r2), "RMSE": float(rmse)})
+
+    return {
+        "summary": {
+            "k": k_eff,
+            "R2_mean": float(np.nanmean(r2_list)),
+            "R2_sd": float(np.nanstd(r2_list, ddof=1)) if len(r2_list) > 1 else np.nan,
+            "RMSE_mean": float(np.nanmean(rmse_list)),
+            "RMSE_sd": float(np.nanstd(rmse_list, ddof=1)) if len(rmse_list) > 1 else np.nan
+        },
+        "details": details
+    }
+
+
+# -----------------------------
+# RF quantile-style PI via tree-prediction distribution
+# -----------------------------
+
+def rf_predict_with_quantiles(rf: RandomForestRegressor, x_user: pd.DataFrame, q_low=0.025, q_high=0.975):
+    """Approximate quantile intervals using distribution of per-tree predictions.
+    This mirrors R's ranger(quantreg=TRUE) behavior conceptually.
+    """
+    # Per-tree predictions
+    preds = np.array([est.predict(x_user)[0] for est in rf.estimators_], dtype=float)
+    pred = float(preds.mean())
+    lower = float(np.quantile(preds, q_low))
+    upper = float(np.quantile(preds, q_high))
+    return pred, lower, upper
+
+
+# ==============================================================
+# Fit + Predict (OLS with PI, RF with quantile-style PI)
+# ==============================================================
+
+def fit_and_predict(user_values: dict, sex_key: str, method: str = "ols", k: int = 5, seed: int = 42):
+    """
+    user_values: {"C2": 34.2, "T1": 28.4, ...}  (positives only are considered)
+    """
+    # keep only valid, positive predictors in canonical order
+    use_vars = [v for v in VERTE_NAMES if v in user_values and pd.notnull(user_values[v]) and float(user_values[v]) > 0]
+    if len(use_vars) == 0:
+        raise ValueError("No valid vertebrae provided by user.")
+
+    df_sex = get_sex_filtered_df(sex_key)
+    train_df = build_training_df(df_sex, use_vars)
+    if len(train_df) < 4:
+        raise ValueError(f"Too few rows for training after filtering by sex={sex_key} and predictors={use_vars}")
+
+    # CV (for UI summaries and benchmark overlays)
+    cv = cv_run(train_df, use_vars, method=method, k=k, seed=seed)
+
+    # Final fit on full training set
+    X = train_df[use_vars]
+    y = train_df["Sum_Verts"].values
+    x_user = pd.DataFrame([{k: user_values[k] for k in use_vars}])[use_vars]
+
+    if method == "ols":
+        X_ = sm.add_constant(X, has_constant="add")
+        fit = sm.OLS(y, X_).fit()
+        x_user_ = sm.add_constant(x_user, has_constant="add")
+        pred_frame = fit.get_prediction(x_user_).summary_frame(alpha=0.05)
+        pred = float(pred_frame["mean"].iloc[0])
+        pi_lower = float(pred_frame["obs_ci_lower"].iloc[0])
+        pi_upper = float(pred_frame["obs_ci_upper"].iloc[0])
+        model = fit
+        rf_importance = None
+    else:
+        rf = RandomForestRegressor(n_estimators=1000, random_state=seed, n_jobs=-1)
+        rf.fit(X, y)
+        pred, pi_lower, pi_upper = rf_predict_with_quantiles(rf, x_user, 0.025, 0.975)
+        model = rf
+        # Variable importance (type-stable)
+        rf_importance = (
+            pd.DataFrame({"term": use_vars, "importance": rf.feature_importances_.astype(float)})
+              .sort_values("importance", ascending=False)
+              .reset_index(drop=True)
+        )
+
+    return {
+        "predictors": use_vars,
+        "prediction": float(pred),
+        "pi_lower": float(pi_lower),
+        "pi_upper": float(pi_upper),
+        "cv": cv,
+        "model": model,
+        "rf_importance": rf_importance,
+        "train_n": int(len(train_df))
+    }
+
+
+# ==============================================================
+# Random-feature benchmarking (FAST OOB for RF, CV for OLS)
+# ==============================================================
+
+def random_feature_benchmark_fixed(user_values: dict, sex_key: str, method: str = "ols",
+                                   trials: int = 1000, k: int = 5, seed: int = 2025,
+                                   rf_fast: bool = True, rf_trees: int = 200, rf_min_samples_leaf: int = 1):
+    """
+    p = number of user predictors. For each trial, sample p random features.
+    - RF: if rf_fast, use OOB R² / OOB RMSE (fast path) instead of K-fold CV.
+    - OLS: always K-fold CV.
+    """
+    p = len([v for v in VERTE_NAMES if v in user_values and float(user_values[v]) > 0])
+    if p < 1:
+        return {"summary": {}, "details": pd.DataFrame()}
+
+    df_sex = get_sex_filtered_df(sex_key)
+    all_vars = [v for v in VERTE_NAMES if v in df_sex.columns]
+
+    rows = []
+    rng = random.Random(seed)
+
+    for t in range(1, trials + 1):
+        feats = rng.sample(all_vars, k=p)
+        train_df = build_training_df(df_sex, feats)
+        if len(train_df) < 4:
+            rows.append({"trial": t, "R2_mean": np.nan, "RMSE_mean": np.nan})
+            continue
+
+        if method == "rf" and rf_fast:
+            X = train_df[feats].values 
+            y = train_df["Sum_Verts"].values
+
+            # OOB model
+            rf = RandomForestRegressor(
+                n_estimators=rf_trees,
+                oob_score=True,
+                bootstrap=True,
+                random_state=seed + t,
+                n_jobs=-1,
+                min_samples_leaf=rf_min_samples_leaf,
+            )
+            rf.fit(X, y)
+            r2_oob = float(rf.oob_score_)
+
+            # Calculate OOB RMSE manually
+            n_samples = len(y)
+            oob_pred = np.zeros(n_samples)
+            oob_count = np.zeros(n_samples)
+
+            # Aggregate predictions from trees where each sample was OOB
+            for estimator, samples in zip(rf.estimators_, rf.estimators_samples_):
+                # Mask for out-of-bag samples (not used in this tree's bootstrap)
+                mask_oob = np.ones(n_samples, dtype=bool)
+                mask_oob[samples] = False
+
+                # Predict for OOB samples
+                if np.sum(mask_oob) > 0:
+                    oob_pred[mask_oob] += estimator.predict(X[mask_oob])
+                    oob_count[mask_oob] += 1
+
+            # Average predictions and calculate RMSE
+            mask_valid = oob_count > 0
+            if np.sum(mask_valid) > 0:
+                oob_pred[mask_valid] /= oob_count[mask_valid]
+                rmse_oob = float(np.sqrt(np.mean((y[mask_valid] - oob_pred[mask_valid]) ** 2)))
+            else:
+                rmse_oob = np.nan
+
+            rows.append({"trial": t, "R2_mean": r2_oob, "RMSE_mean": rmse_oob})  
+        else:
+            cv = cv_run(train_df, feats, method=method, k=k, seed=seed + t)
+            rows.append({"trial": t, "R2_mean": cv["summary"]["R2_mean"], "RMSE_mean": cv["summary"]["RMSE_mean"]})
+
+    details = pd.DataFrame(rows)
+    summary = {
+        "p": p,
+        "trials": trials,
+        "valid_trials": int(np.sum(np.isfinite(details["R2_mean"]) & np.isfinite(details["RMSE_mean"]))),
+        "R2_avg": float(np.nanmean(details["R2_mean"])) if len(details) else np.nan,
+        "R2_sd": float(np.nanstd(details["R2_mean"], ddof=1)) if details["R2_mean"].notna().sum() > 1 else np.nan,
+        "RMSE_avg": float(np.nanmean(details["RMSE_mean"])) if len(details) else np.nan,
+        "RMSE_sd": float(np.nanstd(details["RMSE_mean"], ddof=1)) if details["RMSE_mean"].notna().sum() > 1 else np.nan,
+    }
+    return {"summary": summary, "details": details}
+
+
+# ==============================================================
+# Plot helpers (hist overlays with mean/user lines + labels)
+# ==============================================================
+
+def save_cv_boxplots(cv_details: list, title_prefix: str = "CV"):
+    if not cv_details:
+        return None
+    r2_vals = [d["R2"] for d in cv_details if d["R2"] is not None]
+    rmse_vals = [d["RMSE"] for d in cv_details if d["RMSE"] is not None]
+    if len(r2_vals) == 0 or len(rmse_vals) == 0:
+        return None
+
+    fig, axes = plt.subplots(1, 2, figsize=(10, 4))
+    axes[0].boxplot(r2_vals, vert=True)
+    axes[0].set_title(f"{title_prefix} R²"); axes[0].set_ylabel("R²")
+
+    axes[1].boxplot(rmse_vals, vert=True)
+    axes[1].set_title(f"{title_prefix} RMSE"); axes[1].set_ylabel("RMSE")
+
+    fname = f"cv_{uuid.uuid4().hex}.png"
+    path = os.path.join(PLOTS_DIR, fname)
+    fig.tight_layout(); fig.savefig(path, dpi=150); plt.close(fig)
+    return url_for("static", filename=f"plots/{fname}")
+
+"""
+def _label_positions(vals: np.ndarray, mean_val: float, user_val: float, bins: int):
+    hist_counts, _ = np.histogram(vals, bins=bins)
+    y_max = hist_counts.max() if len(hist_counts) else 1
+    y_lab = y_max * 1.05
+    xr = np.nanmax(vals) - np.nanmin(vals)
+    off = max(0.02 * (xr if np.isfinite(xr) and xr > 0 else 1), 1e-6)
+    mean_adj, user_adj = mean_val, user_val
+    if np.isfinite(user_val) and np.isfinite(mean_val) and abs(user_val - mean_val) < 1.5 * off:
+        mean_adj -= off; user_adj += off
+    return mean_adj, user_adj, y_lab
+"""
+
+def save_benchmark_histograms(bench_df: pd.DataFrame, rmse_user: float = np.nan, r2_user: float = np.nan):
+    """Create benchmark histograms with legend showing benchmark mean vs user's result."""
+    if bench_df is None or bench_df.empty:
+        return None
+
+    fig, axes = plt.subplots(1, 2, figsize=(12, 4))
+
+    # RMSE Panel
+    rmse_vals = bench_df["RMSE_mean"].dropna().values
+    if len(rmse_vals) > 0:
+        rmse_mean = float(np.nanmean(rmse_vals))
+        axes[0].hist(rmse_vals, bins=30, edgecolor="black", alpha=0.7, label="Random features")
+        if np.isfinite(rmse_mean):
+            axes[0].axvline(rmse_mean, linestyle="--", color="gray", linewidth=2, 
+                          label=f"Benchmark: {rmse_mean:.2f} mm")
+        if np.isfinite(rmse_user):
+            axes[0].axvline(rmse_user, linestyle="--", color="red", linewidth=2, 
+                          label=f"Your model: {rmse_user:.2f} mm")
+        axes[0].set_title("RMSE Distribution (Random-Feature Trials)")
+        axes[0].set_xlabel("RMSE (mm)")
+        axes[0].set_ylabel("Frequency")
+        axes[0].legend(loc="best", framealpha=0.9)
+
+    # R² Panel
+    r2_vals = bench_df["R2_mean"].dropna().values
+    if len(r2_vals) > 0:
+        r2_mean = float(np.nanmean(r2_vals))
+        axes[1].hist(r2_vals, bins=30, edgecolor="black", alpha=0.7, label="Random features")
+        if np.isfinite(r2_mean):
+            axes[1].axvline(r2_mean, linestyle="--", color="gray", linewidth=2, 
+                          label=f"Benchmark: {r2_mean:.3f}")
+        if np.isfinite(r2_user):
+            axes[1].axvline(r2_user, linestyle="--", color="red", linewidth=2, 
+                          label=f"Your model: {r2_user:.3f}")
+        axes[1].set_title("R² Distribution (Random-Feature Trials)")
+        axes[1].set_xlabel("R² Score")
+        axes[1].set_ylabel("Frequency")
+        axes[1].legend(loc="best", framealpha=0.9)
+
+    fname = f"bench_{uuid.uuid4().hex}.png"
+    path = os.path.join(PLOTS_DIR, fname)
+    fig.tight_layout()
+    fig.savefig(path, dpi=150)
+    plt.close(fig)
+    return url_for("static", filename=f"plots/{fname}")
+
+
+# ==============================================================
+# Routes
+# ==============================================================
+@app.route("/")
+def predict():
+    cervical = ["C2", "C3", "C4", "C5", "C6", "C7"]
+    thoracic = ["T1", "T2", "T3", "T4", "T5", "T6", "T7", "T8", "T9", "T10", "T11", "T12"]
+    lumbar = ["L1", "L2", "L3", "L4", "L5"]
+    return render_template("predict.html", cervical=cervical, thoracic=thoracic, lumbar=lumbar)
+
+@app.route("/about")
+def about():
+    return render_template("about.html")
+
+# simple in-memory store for one hop
+_USER_STORE = {}
+
+@app.route("/input", methods=["POST"])
+def input():
+    # Gather up to 23 vertebrae from form fields 'Vertebrae1'..'Vertebrae23'
+    vals = []
+    for i in range(1, 24):
+        v = request.form.get(f"Vertebrae{i}", "").strip()
+        vals.append(v)
+
+    # Map to dict {name: value}
+    user_values = {}
+    for idx, name in enumerate(VERTE_NAMES):
+        try:
+            val = float(vals[idx]) if vals[idx] != "" else 0.0
+        except Exception:
+            val = 0.0
+        if val > 0.0:  # only positive, mirrors R's positive filter
+            user_values[name] = val
+
+    sex_form = request.form.get("Sex", "Pooled")
+    sex_key = sex_key_from_form(sex_form)
+
+    reg_form = request.form.get("Reg", "Linear")
+    method = "ols" if reg_form.lower().startswith("linear") else "rf"
+
+    token = uuid.uuid4().hex
+    _USER_STORE[token] = {"user_values": user_values, "sex_key": sex_key, "method": method}
+    return redirect(url_for("getPrediction", token=token))
+
+@app.route("/results", methods=["GET"])
+def getPrediction():
+
+    try:
+        token = request.args.get("token")
+        if not token or token not in _USER_STORE:
+            return "Invalid request.", 400
+
+        user_blob = _USER_STORE.pop(token)
+        user_values = user_blob["user_values"]
+        sex_key = user_blob["sex_key"]
+        method = user_blob["method"]
+
+        if len(user_values) == 0:
+            return render_template("results.html")
+
+        # Fit + Predict with ONLY user-provided features
+        try:
+            res = fit_and_predict(user_values, sex_key=sex_key, method=method, k=5, seed=42)
+        except Exception as e:
+            print(f"ERROR in fit_and_predict: {str(e)}")
+            import traceback
+            traceback.print_exc()
+            return render_template("results.html")
+
+        # CV plot
+        cv_img = save_cv_boxplots(res["cv"]["details"], title_prefix=f"{method.upper()} ({sex_key})")
+        
+        bench = random_feature_benchmark_fixed(
+            user_values, 
+            sex_key=sex_key, 
+            method=method, 
+            trials=BENCHMARK_TRIALS,
+            k=5, 
+            seed=2025,
+            rf_fast=True, 
+            rf_trees=BENCHMARK_TREES,
+            rf_min_samples_leaf=5
+        )
+
+
+        # Random-feature benchmark (1000 trials; RF uses FAST OOB path)
+        bench = random_feature_benchmark_fixed(
+            user_values, sex_key=sex_key, method=method, trials=BENCHMARK_TRIALS, k=5, seed=2025,
+            rf_fast=True, rf_trees=BENCHMARK_TREES, rf_min_samples_leaf=5
+        )
+
+        # Benchmark histograms with mean (gray dashed) and user (red dashed)
+        r2_user = res["cv"]["summary"]["R2_mean"]
+        rmse_user = res["cv"]["summary"]["RMSE_mean"]
+        bench_img = save_benchmark_histograms(bench["details"], rmse_user=rmse_user, r2_user=r2_user)
+
+        # Benchmark summary
+        bsum = bench.get("summary", {}) or {}
+
+        # Optional: top-10 RF importance (if RF)
+        rf_importance = None
+        if method == "rf" and res.get("rf_importance") is not None and len(res["rf_importance"]) > 0:
+            rf_importance = res["rf_importance"].head(10).copy()
+
+        return render_template(
+            "results.html",
+            # core outputs
+            prediction=round(res["prediction"], 1),
+            pi_lower=round(res["pi_lower"], 1),
+            pi_upper=round(res["pi_upper"], 1),
+            predictors=", ".join(res["predictors"]),
+            sex=sex_key,
+            method=method.upper(),
+            train_n=res["train_n"],
+            cv_k=res["cv"]["summary"]["k"],
+            cv_r2_mean=None if r2_user is None else (None if np.isnan(r2_user) else round(float(r2_user), 4)),
+            cv_rmse_mean=None if rmse_user is None else (None if np.isnan(rmse_user) else round(float(rmse_user), 4)),
+            # images
+            cv_img=cv_img,
+            bench_img=bench_img,
+            # benchmark summary
+            bench_p=bsum.get("p"),
+            bench_trials=bsum.get("trials"),
+            bench_valid=bsum.get("valid_trials"),
+            r2_bench_avg=bsum.get("R2_avg"),
+            r2_bench_sd=bsum.get("R2_sd"),
+            rmse_bench_avg=bsum.get("RMSE_avg"),
+            rmse_bench_sd=bsum.get("RMSE_sd"),
+            # optional extras
+            rf_importance=None if rf_importance is None else rf_importance.to_dict(orient="records")
+        )
+
+    except Exception as e:
+        return f"Prediction Error: {str(e)}", 500
+
+
+if __name__ == '__main__':
     app.run(debug=True)